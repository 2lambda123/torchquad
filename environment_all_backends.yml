--- conflicted
+++ resolved
@@ -20,11 +20,8 @@
   - tensorflow-gpu>=2.6.0
   # jaxlib with CUDA support is not available for conda
   - pip:
-<<<<<<< HEAD
       - --find-links https://storage.googleapis.com/jax-releases/jax_cuda_releases.html
       - jax[cuda]>=0.2.22 # this will only work on linux. for win see e.g. https://github.com/cloudhan/jax-windows-builder
-=======
       - --find-links https://storage.googleapis.com/jax-releases/jax_releases.html
       - jax[cpu]>=0.2.22 # this will only work on linux. for win see e.g. https://github.com/cloudhan/jax-windows-builder
-        # CPU version
->>>>>>> db5d7d9e
+        # CPU version