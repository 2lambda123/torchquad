import torch

import logging

logger = logging.getLogger(__name__)


class VEGASStratification:
<<<<<<< HEAD
    """The stratification used for vegas enhanced. Refer to https://arxiv.org/abs/2009.05112.
    Implementation inspired by https://github.com/ycwu1030/CIGAR/ .
    EQ refers to equation in the paper.
=======
    """The stratification used for VEGAS Enhanced. Refer to https://arxiv.org/abs/2009.05112.
>>>>>>> 4c4aa35a
    """

    def __init__(self, dim=1, N_strat=10, beta=0.75):
        """Initialize the vegas stratification

        Args:
            dim (int, optional): Dimensionality. Defaults to 1.
            N_strat (int, optional): Number of stratification steps per dim. Defaults to 10.
            beta (float, optional): Beta parameter from VEGAS Enhanced. Defaults to 0.75.
        """
        self.dim = dim
        self.N_strat = N_strat  # stratification steps per dim
        self.beta = beta  # variable controlling adaptiveness in stratification 0 to 1
        self.N_cubes = self.N_strat ** self.dim  # total number of subdomains
        self.V_cubes = (1.0 / self.N_strat) ** self.dim  # volume of hypercubes
        self.JF = torch.zeros(self.N_cubes)  # jacobian times f eval
        self.JF2 = torch.zeros(self.N_cubes)  # jacobian^2 times f
        self.dh = torch.ones(self.N_cubes) * 1.0 / self.N_cubes  # dampened counts
        self.strat_counts = torch.zeros(self.N_cubes)  # current index counts

    def accumulate_weight(self, idx, weight):
        """Accumulate weights for this index + weight

        Args:
            idx (int): current index
            weight (float): function value
        """
        self.JF2[idx] += weight * weight
        self.JF[idx] += weight
        self.strat_counts[idx] += 1

    def update_DH(self):
        """Update the dampened sample counts
        """
        d_sum = 0
        d_tmp = 0
        for i in range(self.N_cubes):

            # EQ 42
            d_tmp = (
                self.V_cubes * self.V_cubes / self.strat_counts[i] * self.JF2[i]
                - (self.V_cubes / self.strat_counts[i] * self.JF[i]) ** 2
            )
            self.dh[i] = d_tmp ** self.beta  # dampening (EQ 43)

            # for very small d_tmp d_tmp ** self.beta becomes NaN
            if torch.isnan(self.dh[i]):
                self.dh[i] = 0

        # Normalize dampening
        d_sum = sum(self.dh)
        self.dh = self.dh / d_sum

    def get_NH(self, idx, nevals_exp):
        """Recalculate sample points per hypercube , EQ 44

        Args:
            idx (int): current index
            nevals_exp (int): expected number of evaluations

        Returns:
            int: stratified sample counts
        """
        nh = self.dh[idx] * nevals_exp
        if nh < 2:
            return 2
        else:
            return int(nh)

    def _get_indices(self, idx):
        """Maps point to stratified point

        Args:
            idx (int): target points index

        Returns:
            torch.tensor: mapped point
        """
        res = torch.zeros([self.dim])
        tmp = idx
        for i in range(self.dim):
            q = tmp // self.N_strat
            r = tmp - q * self.N_strat
            res[i] = r
            tmp = q
        return res

    def get_Y(self, idx):
        """Compute randomly sampled points in specified interval 

        Args:
            idx (int): interval index

        Returns:
            torch.tensor: sampled point
        """
        dy = 1.0 / self.N_strat
        res = torch.zeros([self.dim])
        ID = self._get_indices(idx)
        random_uni = torch.rand(size=[self.dim])
        for i in range(self.dim):
            res[i] = random_uni[i] * dy + ID[i] * dy
        return res
<|MERGE_RESOLUTION|>--- conflicted
+++ resolved
@@ -6,13 +6,9 @@
 
 
 class VEGASStratification:
-<<<<<<< HEAD
-    """The stratification used for vegas enhanced. Refer to https://arxiv.org/abs/2009.05112.
+    """The stratification used for Vegas Enhanced. Refer to https://arxiv.org/abs/2009.05112.
     Implementation inspired by https://github.com/ycwu1030/CIGAR/ .
     EQ refers to equation in the paper.
-=======
-    """The stratification used for VEGAS Enhanced. Refer to https://arxiv.org/abs/2009.05112.
->>>>>>> 4c4aa35a
     """
 
     def __init__(self, dim=1, N_strat=10, beta=0.75):
