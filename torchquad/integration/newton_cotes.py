<<<<<<< HEAD
from loguru import logger
from autoray import infer_backend
from autoray import numpy as anp

from .grid_integrator import GridIntegrator
from .integration_grid import IntegrationGrid
from .utils import _setup_integration_domain
=======
from .grid_integrator import GridIntegrator

>>>>>>> cd532516

class NewtonCotes(GridIntegrator):
    """The abstract integrator that Composite Newton Cotes integrators inherit from"""

    def __init__(self):
        super().__init__()<|MERGE_RESOLUTION|>--- conflicted
+++ resolved
@@ -1,15 +1,5 @@
-<<<<<<< HEAD
-from loguru import logger
-from autoray import infer_backend
-from autoray import numpy as anp
-
-from .grid_integrator import GridIntegrator
-from .integration_grid import IntegrationGrid
-from .utils import _setup_integration_domain
-=======
 from .grid_integrator import GridIntegrator
 
->>>>>>> cd532516
 
 class NewtonCotes(GridIntegrator):
     """The abstract integrator that Composite Newton Cotes integrators inherit from"""
