# torchquad
<!--
*** Based on https://github.com/othneildrew/Best-README-Template
-->

![Read the Docs (version)](https://img.shields.io/readthedocs/torchquad/main?style=flat-square) ![GitHub Workflow Status (branch)](https://img.shields.io/github/workflow/status/esa/torchquad/Running%20tests/main?style=flat-square) ![GitHub last commit](https://img.shields.io/github/last-commit/esa/torchquad?style=flat-square)
![GitHub](https://img.shields.io/github/license/esa/torchquad?style=flat-square) ![Conda (channel only)](https://img.shields.io/conda/vn/conda-forge/torchquad?style=flat-square) ![PyPI](https://img.shields.io/pypi/v/torchquad?style=flat-square) ![PyPI - Python Version](https://img.shields.io/pypi/pyversions/torchquad?style=flat-square)

![GitHub contributors](https://img.shields.io/github/contributors/esa/torchquad?style=flat-square)
![GitHub issues](https://img.shields.io/github/issues/esa/torchquad?style=flat-square) ![GitHub pull requests](https://img.shields.io/github/issues-pr/esa/torchquad?style=flat-square)
![Conda](https://img.shields.io/conda/dn/conda-forge/torchquad?style=flat-square) ![PyPI - Downloads](https://img.shields.io/pypi/dm/torchquad?style=flat-square)
[![JOSS](https://joss.theoj.org/papers/d6f22f83f1a889ddf83b3c2e0cd0919c/status.svg)](https://joss.theoj.org/papers/d6f22f83f1a889ddf83b3c2e0cd0919c?style=flat-square)

<!-- PROJECT LOGO -->
<br />
<p align="center">
  <a href="https://github.com/esa/torchquad">
    <img src="logos/torchquad_white_background_PNG.png" alt="Logo" width="280" height="120">
  </a>
  <p align="center">
    High-performance numerical integration on the GPU with PyTorch, JAX and Tensorflow
    <br />
    <a href="https://torchquad.readthedocs.io"><strong>Explore the docs »</strong></a>
    <br />
    <br />
    <a href="https://github.com/esa/torchquad/blob/master/notebooks/Torchquad%20-%20Example%20notebook.ipynb">View Example notebook</a>
    ·
    <a href="https://github.com/esa/torchquad/issues">Report Bug</a>
    ·
    <a href="https://github.com/esa/torchquad/issues">Request Feature</a>
  </p>
</p>



<!-- TABLE OF CONTENTS -->
<details open="open">
  <summary>Table of Contents</summary>
  <ol>
    <li>
      <a href="#about-the-project">About The Project</a>
      <ul>
        <li><a href="#built-with">Built With</a></li>
      </ul>
    </li>
    <li><a href="#goals">Goals</a></li>
    <li>
      <a href="#getting-started">Getting Started</a>
      <ul>
        <li><a href="#prerequisites">Prerequisites</a></li>
        <li><a href="#installation">Installation</a></li>
        <li><a href="#test">Test</a></li>
      </ul>
    </li>
    <li><a href="#usage">Usage</a></li>
    <li><a href="#roadmap">Roadmap</a></li>
    <li><a href="#contributing">Contributing</a></li>
    <li><a href="#license">License</a></li>
    <li><a href="#FAQ">FAQ</a></li>
    <li><a href="#contact">Contact</a></li>
  </ol>
</details>



<!-- ABOUT THE PROJECT -->
## About The Project

The torchquad module allows utilizing GPUs for efficient numerical integration with [PyTorch](https://pytorch.org/) and other numerical Python3 modules.
The software is free to use and is designed for the machine learning community and research groups focusing on topics requiring high-dimensional integration.

### Built With

This project is built with the following packages:

* [autoray](https://github.com/jcmgray/autoray), which means the implemented quadrature supports [NumPy](https://numpy.org/) and can be used for machine learning with modules such as [PyTorch](https://pytorch.org/), [JAX](https://github.com/google/jax/) and [Tensorflow](https://www.tensorflow.org/), where it is fully differentiable
* [conda](https://docs.conda.io/en/latest/), which will take care of all requirements for you


If torchquad proves useful to you, please consider citing the [accompanying paper](https://joss.theoj.org/papers/10.21105/joss.03439).

<!-- GOALS -->
## Goals

<<<<<<< HEAD
* **Supporting science**:  Multidimensional numerical integration is needed in many fields, such as physics (from particle physics to astrophysics), in applied finance, in medical statistics, and others. torchquad aims to assist research groups in such fields, as well as the general machine learning community.
* **Withstanding the curse of dimensionality**: The [curse of dimensionality](https://en.wikipedia.org/wiki/Curse_of_dimensionality) makes deterministic methods in particular, but also stochastic ones, computationally expensive when the dimensionality increases. However, many integration methods are [embarrassingly parallel](https://en.wikipedia.org/wiki/Embarrassingly_parallel), which means they can strongly benefit from GPU parallelization. The curse of dimensionality still applies but the improved scaling alleviates the computational impact.
* **Enabling full differentiability**: In line with recent trends (e.g. [JAX](https://github.com/google/jax) torchquad builds on [PyTorch](https://pytorch.org/) in such a way that it is [fully differentiable](https://en.wikipedia.org/wiki/Differentiable_programming). This enables a broad range of optimization and machine learning applications.
=======
* **Progressing science**:  Multidimensional integration is needed in many fields of physics (from particle physics to astrophysics), in applied finance, in medical statistics, and so on. With torchquad, we wish to reach research groups in such fields, as well as the general machine learning community.
* **Withstanding the curse of dimensionality**: The [curse of dimensionality](https://en.wikipedia.org/wiki/Curse_of_dimensionality) makes deterministic methods in particular, but also stochastic ones, extremely slow when the dimensionality increases. This gives the researcher a choice between computationally heavy and time-consuming simulations on the one hand and inaccurate evaluations on the other. Luckily, many integration methods are [embarrassingly parallel](https://en.wikipedia.org/wiki/Embarrassingly_parallel), which means they can strongly benefit from GPU parallelization. The curse of dimensionality still applies, but GPUs can handle the problem much better than CPUs can.
* **Delivering a convenient and functional tool**: torchquad is built with autoray, which means it is [fully differentiable](https://en.wikipedia.org/wiki/Differentiable_programming) if the user chooses, for example, PyTorch as the numerical backend. Furthermore, the library of available and upcoming methods in torchquad offers high-effeciency integration for any need.
>>>>>>> 32a22f2e


<!-- GETTING STARTED -->
## Getting Started

This is a brief guide for how to set up torchquad.

### Prerequisites

We recommend using [conda](https://anaconda.org/conda-forge/torchquad), especially if you want to utilize the GPU.
With PyTorch it will automatically set up CUDA and the cudatoolkit for you, for example.
Note that torchquad also works on the CPU; however, it is optimized for GPU usage. torchquad's GPU support is tested only on NVIDIA cards with CUDA. We are investigating future support for AMD cards through [ROCm](https://pytorch.org/blog/pytorch-for-amd-rocm-platform-now-available-as-python-package/).

For a detailed list of required packages and packages for numerical backends,
please refer to the conda environment files [environment.yml](/environment.yml) and [environment_all_backends.yml](/environment_all_backends.yml).
torchquad has been tested with JAX 0.2.25, NumPy 1.19.5, PyTorch 1.10.0 and Tensorflow 2.7.0 on Linux; other versions of the backends should work as well but some may require additional setup on other platforms such as Windows.


### Installation

The easiest way to install torchquad is simply to
   ```sh
   conda install torchquad -c conda-forge
   ```

Alternatively, it is also possible to use
   ```sh
   pip install torchquad
   ```

The PyTorch backend with CUDA support can be installed with
   ```sh
   conda install "cudatoolkit>=11.1" "pytorch>=1.9=*cuda*" -c conda-forge -c pytorch
   ```

Note that since PyTorch is not yet on *conda-forge* for Windows, we have explicitly included it here using `-c pytorch`.
Note also that installing PyTorch with *pip* may **not** set it up with CUDA support. Therefore, we recommend to use *conda*.

Here are installation instructions for other numerical backends:
   ```sh
   conda install "tensorflow>=2.6.0=cuda*" -c conda-forge
   pip install "jax[cuda]>=0.2.22" --find-links https://storage.googleapis.com/jax-releases/jax_releases.html # linux only
   conda install "numpy>=1.19.5" -c conda-forge
   ```

More installation instructions for numerical backends can be found in
[environment_all_backends.yml](/environment_all_backends.yml) and at the
backend documentations, for example
https://pytorch.org/get-started/locally/,
https://github.com/google/jax/#installation and
https://www.tensorflow.org/install/gpu, and often there are multiple ways to
install them.


### Test

After installing `torchquad` and PyTorch through `conda` or `pip`,
users can test `torchquad`'s correct installation with:

```py
import torchquad
torchquad._deployment_test()
```

After cloning the repository, developers can check the functionality of `torchquad` by running the following command in the `torchquad/tests` directory:

```sh
pytest
```

<!-- USAGE EXAMPLES -->
## Usage

This is a brief example how torchquad can be used to compute a simple integral with PyTorch. For a more thorough introduction please refer to the [tutorial](https://torchquad.readthedocs.io/en/main/tutorial.html) section in the documentation.

The full documentation can be found on [readthedocs](https://torchquad.readthedocs.io/en/main/).

```Python3
# To avoid copying things to GPU memory,
# ideally allocate everything in torch on the GPU
# and avoid non-torch function calls
import torch
from torchquad import MonteCarlo, set_up_backend

# Enable GPU support if available and set the floating point precision
set_up_backend("torch", data_type="float32")

# The function we want to integrate, in this example
# f(x0,x1) = sin(x0) + e^x1 for x0=[0,1] and x1=[-1,1]
# Note that the function needs to support multiple evaluations at once (first
# dimension of x here)
# Expected result here is ~3.2698
def some_function(x):
    return torch.sin(x[:, 0]) + torch.exp(x[:, 1])

# Declare an integrator;
# here we use the simple, stochastic Monte Carlo integration method
mc = MonteCarlo()

# Compute the function integral by sampling 10000 points over domain
integral_value = mc.integrate(
    some_function,
    dim=2,
    N=10000,
    integration_domain=[[0, 1], [-1, 1]],
    backend="torch",
)
```
To change the logger verbosity, set the `TORCHQUAD_LOG_LEVEL` environment
variable; for example `export TORCHQUAD_LOG_LEVEL=DEBUG`.

You can find all available integrators [here](https://torchquad.readthedocs.io/en/main/integration_methods.html).

<!-- ROADMAP -->
## Roadmap

See the [open issues](https://github.com/esa/torchquad/issues) for a list of proposed features (and known issues).


<!-- PERFORMANCE -->
## Performance

Using GPUs torchquad scales particularly well with integration methods that offer easy parallelization. For example, below you see error and runtime results for integrating the function `f(x,y,z) = sin(x * (y+1)²) * (z+1)` on a consumer-grade desktop PC.

![](https://github.com/esa/torchquad/blob/main/resources/torchquad_runtime.png?raw=true)
*Runtime results of the integration. Note the far superior scaling on the GPU (solid line) in comparison to the CPU (dashed and dotted) for both methods.*

![](https://github.com/esa/torchquad/blob/main/resources/torchquad_convergence.png?raw=true)
*Convergence results of the integration. Note that Simpson quickly reaches floating point precision. Monte Carlo is not competitive here given the low dimensionality of the problem.*

<!-- CONTRIBUTING -->
## Contributing

The project is open to community contributions. Feel free to open an [issue](https://github.com/esa/torchquad/issues) or write us an email if you would like to discuss a problem or idea first.

If you want to contribute, please

1. Fork the project on [GitHub](https://github.com/esa/torchquad).
2. Get the most up-to-date code by following this quick guide for installing torchquad from source:
     1. Get [miniconda](https://docs.conda.io/en/latest/miniconda.html) or similar
     2. Clone the repo
      ```sh
      git clone https://github.com/esa/torchquad.git
      ```
     3. With the default configuration, all numerical backends with CUDA
       support are installed.
       If this should not happen, comment out unwanted packages in
       `environment_all_backends.yml`.
     4. Set up the environment. This creates a conda environment called
      `torchquad` and installs the required dependencies.
      ```sh
      conda env create -f environment_all_backends.yml
      conda activate torchquad
      ```

Once the installation is done, you are ready to contribute.
Please note that PRs should be created from and into the `develop` branch. For each release the develop branch is merged into main.

3. Create your Feature Branch (`git checkout -b feature/AmazingFeature`)
4. Commit your Changes (`git commit -m 'Add some AmazingFeature'`)
5. Push to the Branch (`git push origin feature/AmazingFeature`)
6. Open a Pull Request on the `develop` branch, *not* `main` (NB: We autoformat every PR with black. Our GitHub actions may create additional commits on your PR for that reason.)

and we will have a look at your contribution as soon as we can.

Furthermore, please make sure that your PR passes all automated tests. Review will only happen after that.
Only PRs created on the `develop` branch with all tests passing will be considered. The only exception to this rule is if you want to update the documentation in relation to the current release on conda / pip. In that case you may ask to merge directly into `main`.

<!-- LICENSE -->
## License

Distributed under the GPL-3.0 License. See [LICENSE](https://github.com/esa/torchquad/blob/main/LICENSE) for more information.


<!-- FAQ -->
## FAQ

  1. Q: `Error enabling CUDA. cuda.is_available() returned False. CPU will be used.`  <br/>A: This error indicates that PyTorch could not find a CUDA-compatible GPU. Either you have no compatible GPU or the necessary CUDA requirements are missing. Using `conda`, you can install them with `conda install cudatoolkit`. For more detailed installation instructions, please refer to the [PyTorch documentation](https://pytorch.org/get-started/locally/).




<!-- CONTACT -->
## Contact

Created by ESA's [Advanced Concepts Team](https://www.esa.int/gsp/ACT/index.html)

- Pablo Gómez - `pablo.gomez at esa.int`
- Gabriele Meoni - `gabriele.meoni at esa.int`
- Håvard Hem Toftevaag - `havard.hem.toftevaag at esa.int`

Project Link: [https://github.com/esa/torchquad](https://github.com/esa/torchquad)



<!-- ACKNOWLEDGEMENTS
This README was based on https://github.com/othneildrew/Best-README-Template
--><|MERGE_RESOLUTION|>--- conflicted
+++ resolved
@@ -82,15 +82,10 @@
 <!-- GOALS -->
 ## Goals
 
-<<<<<<< HEAD
+
 * **Supporting science**:  Multidimensional numerical integration is needed in many fields, such as physics (from particle physics to astrophysics), in applied finance, in medical statistics, and others. torchquad aims to assist research groups in such fields, as well as the general machine learning community.
 * **Withstanding the curse of dimensionality**: The [curse of dimensionality](https://en.wikipedia.org/wiki/Curse_of_dimensionality) makes deterministic methods in particular, but also stochastic ones, computationally expensive when the dimensionality increases. However, many integration methods are [embarrassingly parallel](https://en.wikipedia.org/wiki/Embarrassingly_parallel), which means they can strongly benefit from GPU parallelization. The curse of dimensionality still applies but the improved scaling alleviates the computational impact.
-* **Enabling full differentiability**: In line with recent trends (e.g. [JAX](https://github.com/google/jax) torchquad builds on [PyTorch](https://pytorch.org/) in such a way that it is [fully differentiable](https://en.wikipedia.org/wiki/Differentiable_programming). This enables a broad range of optimization and machine learning applications.
-=======
-* **Progressing science**:  Multidimensional integration is needed in many fields of physics (from particle physics to astrophysics), in applied finance, in medical statistics, and so on. With torchquad, we wish to reach research groups in such fields, as well as the general machine learning community.
-* **Withstanding the curse of dimensionality**: The [curse of dimensionality](https://en.wikipedia.org/wiki/Curse_of_dimensionality) makes deterministic methods in particular, but also stochastic ones, extremely slow when the dimensionality increases. This gives the researcher a choice between computationally heavy and time-consuming simulations on the one hand and inaccurate evaluations on the other. Luckily, many integration methods are [embarrassingly parallel](https://en.wikipedia.org/wiki/Embarrassingly_parallel), which means they can strongly benefit from GPU parallelization. The curse of dimensionality still applies, but GPUs can handle the problem much better than CPUs can.
 * **Delivering a convenient and functional tool**: torchquad is built with autoray, which means it is [fully differentiable](https://en.wikipedia.org/wiki/Differentiable_programming) if the user chooses, for example, PyTorch as the numerical backend. Furthermore, the library of available and upcoming methods in torchquad offers high-effeciency integration for any need.
->>>>>>> 32a22f2e
 
 
 <!-- GETTING STARTED -->
